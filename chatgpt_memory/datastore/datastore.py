--- conflicted
+++ resolved
@@ -8,7 +8,6 @@
     Abstract class for datastores.
     """
 
-<<<<<<< HEAD
     def __init__(self, config: DataStoreConfig):
         self.config = config
 
@@ -27,6 +26,3 @@
     @abstractmethod
     def search_documents(self):
         raise NotImplementedError
-=======
-    pass
->>>>>>> adbd36b3
